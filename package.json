{
  "name": "@athenna/database",
<<<<<<< HEAD
  "version": "4.63.0",
=======
  "version": "5.3.0",
>>>>>>> 65a215e2
  "description": "The Athenna database handler for SQL/NoSQL.",
  "license": "MIT",
  "author": "João Lenon <lenon@athenna.io>",
  "bugs": "https://github.com/AthennaIO/Database/issues",
  "repository": "https://github.com/AthennaIO/Database.git",
  "homepage": "https://github.com/AthennaIO/Database#readme",
  "keywords": [
    "esm",
    "orm",
    "nodejs",
    "athenna",
    "database",
    "migrations",
    "factories",
    "seeders",
    "mysql",
    "mongodb",
    "postgresql",
    "sql",
    "nosql",
    "typescript"
  ],
  "engines": {
    "node": ">=20.0.0"
  },
  "scripts": {
    "build": "node node_modules/@athenna/tsconfig/src/build.js",
    "lint:fix": "eslint \"{bin,src,tests}/**/*.ts\" --fix",
    "test": "npm run --silent lint:fix && node --enable-source-maps --import=@athenna/tsconfig bin/test.ts",
    "test:debug": "cross-env NODE_DEBUG=athenna:* node --inspect --enable-source-maps --import=@athenna/tsconfig bin/test.ts",
    "test:coverage": "c8 npm run --silent test"
  },
  "files": [
    "src/*.js",
    "src/*.d.ts",
    "src/**/*.js",
    "src/**/*.d.ts",
    "templates",
    "configurer"
  ],
  "type": "module",
  "main": "./src/index.js",
  "types": "./src/index.d.ts",
  "exports": {
    ".": "./src/index.js",
    "./types": "./src/types/index.js",
    "./package": "./package.json",
    "./package.json": "./package.json",
    "./testing/plugins": "./src/testing/plugins/index.js",
    "./commands/DbFreshCommand": "./src/commands/DbFreshCommand.js",
    "./commands/DbSeedCommand": "./src/commands/DbSeedCommand.js",
    "./commands/DbWipeCommand": "./src/commands/DbWipeCommand.js",
    "./commands/MakeCrudCommand": "./src/commands/MakeCrudCommand.js",
    "./commands/MakeMigrationCommand": "./src/commands/MakeMigrationCommand.js",
    "./commands/MakeModelCommand": "./src/commands/MakeModelCommand.js",
    "./commands/MakeSeederCommand": "./src/commands/MakeSeederCommand.js",
    "./commands/MigrationRevertCommand": "./src/commands/MigrationRevertCommand.js",
    "./commands/MigrationRunCommand": "./src/commands/MigrationRunCommand.js",
    "./providers/DatabaseProvider": "./src/providers/DatabaseProvider.js"
  },
  "imports": {
    "#bin/*": "./bin/*.js",
    "#bin": "./bin/index.js",
    "#src/*": "./src/*.js",
    "#src": "./src/index.js",
    "#src/types": "./src/types/index.js",
    "#src/debug": "./src/debug/index.js",
    "#tests/*": "./tests/*.js",
    "#tests": "./tests/index.js"
  },
  "dependencies": {
    "@faker-js/faker": "^8.4.1",
    "fast-deep-equal": "^3.1.3"
  },
  "devDependencies": {
    "@athenna/artisan": "^5.1.0",
    "@athenna/common": "^5.0.0",
    "@athenna/config": "^5.0.0",
    "@athenna/ioc": "^5.0.0",
    "@athenna/logger": "^5.0.0",
    "@athenna/test": "^5.0.0",
    "@athenna/tsconfig": "^5.0.0",
    "@athenna/view": "^5.0.0",
    "@types/knex": "^0.16.1",
    "@types/mongoose": "^5.11.97",
    "@typescript-eslint/eslint-plugin": "^7.18.0",
    "@typescript-eslint/parser": "^7.18.0",
    "better-sqlite3": "^9.6.0",
    "commitizen": "^4.3.0",
    "cz-conventional-changelog": "^3.3.0",
    "eslint": "^8.57.0",
    "eslint-config-prettier": "^8.10.0",
    "eslint-config-standard": "^17.1.0",
    "eslint-plugin-import": "^2.29.1",
    "eslint-plugin-n": "^15.7.0",
    "eslint-plugin-prettier": "^4.2.1",
    "eslint-plugin-promise": "^6.6.0",
    "husky": "^3.1.0",
    "lint-staged": "^12.5.0",
    "mongodb-memory-server": "^9.4.1",
    "mongoose": "^7.8.1",
    "mysql2": "^3.11.0",
    "pg": "^8.12.0",
    "prettier": "^2.8.8"
  },
  "c8": {
    "all": true,
    "include": [
      "src/**/*.ts"
    ],
    "exclude": [
      "src/types/*",
      "src/drivers/FakeDriver"
    ],
    "reporter": [
      "text-summary",
      "html"
    ],
    "report-dir": "./tests/coverage",
    "check-coverage": true
  },
  "husky": {
    "hooks": {
      "prepare-commit-msg": "lint-staged && exec < /dev/tty && git cz --hook || true"
    }
  },
  "lint-staged": {
    "*.ts": [
      "eslint --fix",
      "git add"
    ],
    "*.json": [
      "prettier --write",
      "git add"
    ]
  },
  "config": {
    "commitizen": {
      "path": "./node_modules/cz-conventional-changelog"
    }
  },
  "prettier": {
    "singleQuote": true,
    "trailingComma": "none",
    "arrowParens": "avoid",
    "endOfLine": "lf",
    "semi": false,
    "printWidth": 80,
    "overrides": [
      {
        "files": "tests/**/*",
        "options": {
          "printWidth": 120
        }
      }
    ]
  },
  "eslintIgnore": [],
  "eslintConfig": {
    "env": {
      "es2021": true,
      "node": true
    },
    "globals": {
      "ioc": true,
      "Env": true,
      "Config": true
    },
    "plugins": [
      "prettier",
      "@typescript-eslint"
    ],
    "extends": [
      "standard",
      "eslint:recommended",
      "plugin:prettier/recommended",
      "plugin:@typescript-eslint/recommended",
      "plugin:@typescript-eslint/eslint-recommended"
    ],
    "parser": "@typescript-eslint/parser",
    "rules": {
      "camelcase": "off",
      "dot-notation": "off",
      "prettier/prettier": "error",
      "no-useless-constructor": "off",
      "@typescript-eslint/no-explicit-any": "off",
      "@typescript-eslint/no-empty-function": "off",
      "@typescript-eslint/no-unused-vars": [
        "error",
        {
          "argsIgnorePattern": "^_",
          "varsIgnorePattern": "^_",
          "caughtErrorsIgnorePattern": "^_"
        }
      ]
    }
  },
  "athenna": {
    "commands": {
      "migration:run": {
        "path": "#src/commands/MigrationRunCommand"
      },
      "migration:revert": {
        "path": "#src/commands/MigrationRevertCommand"
      },
      "db:fresh": {
        "path": "#src/commands/DbFreshCommand",
        "loadAllCommands": true
      },
      "db:seed": {
        "path": "#src/commands/DbSeedCommand"
      },
      "db:wipe": {
        "path": "#src/commands/DbWipeCommand"
      },
      "make:model": {
        "path": "#src/commands/MakeModelCommand"
      },
      "make:seeder": {
        "path": "#src/commands/MakeSeederCommand"
      },
      "make:migration": {
        "path": "#src/commands/MakeMigrationCommand"
      },
      "make:crud": {
        "path": "#src/commands/MakeCrudCommand"
      }
    },
    "templates": {
      "migration": "./templates/migration.edge",
      "model": "./templates/model.edge",
      "seeder": "./templates/seeder.edge",
      "crud-model": "./templates/crud-model.edge",
      "crud-migration": "./templates/crud-migration.edge",
      "crud-service": "./templates/crud-service.edge",
      "crud-controller": "./templates/crud-controller.edge",
      "crud-controller-test": "./templates/crud-controller-test.edge",
      "crud-service-test": "./templates/crud-service-test.edge"
    }
  }
}<|MERGE_RESOLUTION|>--- conflicted
+++ resolved
@@ -1,10 +1,6 @@
 {
   "name": "@athenna/database",
-<<<<<<< HEAD
-  "version": "4.63.0",
-=======
-  "version": "5.3.0",
->>>>>>> 65a215e2
+  "version": "5.4.0",
   "description": "The Athenna database handler for SQL/NoSQL.",
   "license": "MIT",
   "author": "João Lenon <lenon@athenna.io>",
